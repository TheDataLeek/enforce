﻿import unittest
import typing
<<<<<<< HEAD
from typing import Any, Optional
=======
>>>>>>> c63d0c1a

from enforce import runtime_validation
from enforce.exceptions import RuntimeTypeError


class DecoratorsTests(unittest.TestCase):
    """
    A container for decorator related tests
    """

    def test_docstring_name_presrved(self):
        """
        Verifies that an original name and a docstring are preserved
        """
        def test(text: str) -> None:
            """I am a docstring"""
            print(text)

        original_name = test.__name__
        original_doc = test.__doc__

        test = runtime_validation(test)

        self.assertEqual(original_doc, test.__doc__)
        self.assertEqual(original_name, test.__name__)

    def test_class(self):
        """
        Checks if a class object can be decorated
        """
        @runtime_validation
        class SampleClass:
            def test(self, data: int) -> int:
                return data

            def test_bad(self, data: typing.Any) -> int:
                return data

<<<<<<< HEAD
        error_code_1 = "Argument 'text' ('{0}') was not of type <class 'str'>. Actual type was <class 'int'>.".format(invalid_argument)
        error_code_2 = ("Function '{0}' return value '{1}' was not of type {2}. "
                        "Actual type was {3}.").format('test2', message, "<class 'NoneType'>", "<class 'str'>")
=======
        sample = SampleClass()
        self.assertEqual(sample.test(1), 1)
        self.assertEqual(sample.test_bad(1), 1)
>>>>>>> c63d0c1a

        with self.assertRaises(RuntimeTypeError):
            sample.test('')

        with self.assertRaises(RuntimeTypeError):
            sample.test_bad('')

    def test_method(self):
        """
        Checks if a method of a class object can be decorated
        """
        class SampleClass:
            @runtime_validation
            def test(self, data: int) -> int:
                return data

            @runtime_validation
            def test_bad(self, data: typing.Any) -> int:
                return data

        sample = SampleClass()
        self.assertEqual(sample.test(1), 1)
        self.assertEqual(sample.test_bad(1), 1)

        with self.assertRaises(RuntimeTypeError):
            sample.test('')

        with self.assertRaises(RuntimeTypeError):
            sample.test_bad('')

    def test_staticmethod(self):
        """
        Checks if a staticmethod of a class object can be decorated
        """
        class SampleClass:
            @runtime_validation
            @staticmethod
            def test(data: int) -> int:
                return data

            @staticmethod
            @runtime_validation
            def test2(data: int) -> int:
                return data

            @runtime_validation
            @staticmethod
            def test_bad(data: typing.Any) -> int:
                return data

            @staticmethod
            @runtime_validation
            def test_bad2(data: typing.Any) -> int:
                return data

        sample = SampleClass()
        self.assertEqual(sample.test(1), 1)
        self.assertEqual(sample.test2(1), 1)
        self.assertEqual(sample.test_bad(1), 1)
        self.assertEqual(sample.test_bad2(1), 1)

        self.assertEqual(SampleClass.test(1), 1)
        self.assertEqual(SampleClass.test2(1), 1)
        self.assertEqual(SampleClass.test_bad(1), 1)
        self.assertEqual(SampleClass.test_bad2(1), 1)

        with self.assertRaises(RuntimeTypeError):
            sample.test('')

        with self.assertRaises(RuntimeTypeError):
            sample.test2('')

        with self.assertRaises(RuntimeTypeError):
            sample.test_bad('')

        with self.assertRaises(RuntimeTypeError):
            sample.test_bad2('')

        with self.assertRaises(RuntimeTypeError):
            SampleClass.test('')

<<<<<<< HEAD
        error_message_4= ("Function '{0}' return value '{1}' was not of type {2}. "
                          "Actual type was {3}.").format('test2', None, "<class 'str'>", type(None))
=======
        with self.assertRaises(RuntimeTypeError):
            SampleClass.test2('')
>>>>>>> c63d0c1a

        with self.assertRaises(RuntimeTypeError):
            SampleClass.test_bad('')

        with self.assertRaises(RuntimeTypeError):
            SampleClass.test_bad2('')

    def test_classmethod(self):
        """
        Checks if a classmethod of a class object can be decorated
        """
        class SampleClass:
            @runtime_validation
            @classmethod
            def test(cls, data: int) -> int:
                return data

            @classmethod
            @runtime_validation
            def test2(cls, data: int) -> int:
                return data

            @runtime_validation
            @classmethod
            def test_bad(cls, data: typing.Any) -> int:
                return data

            @classmethod
            @runtime_validation
            def test_bad2(cls, data: typing.Any) -> int:
                return data

        sample = SampleClass()
        self.assertEqual(sample.test(1), 1)
        self.assertEqual(sample.test2(1), 1)
        self.assertEqual(sample.test_bad(1), 1)
        self.assertEqual(sample.test_bad2(1), 1)

        self.assertEqual(SampleClass.test(1), 1)
        self.assertEqual(SampleClass.test2(1), 1)
        self.assertEqual(SampleClass.test_bad(1), 1)
        self.assertEqual(SampleClass.test_bad2(1), 1)

        #with self.assertRaises(RuntimeTypeError):
        #    sample.test('')

        with self.assertRaises(RuntimeTypeError):
            sample.test2('')

        #with self.assertRaises(RuntimeTypeError):
        #    sample.test_bad('')

        with self.assertRaises(RuntimeTypeError):
            sample.test_bad2('')

        #with self.assertRaises(RuntimeTypeError):
        #    SampleClass.test('')

        with self.assertRaises(RuntimeTypeError):
            SampleClass.test2('')

        #with self.assertRaises(RuntimeTypeError):
        #    SampleClass.test_bad('')

        with self.assertRaises(RuntimeTypeError):
            SampleClass.test_bad2('')

    @unittest.skip
    def test_isntance(self):
        """
        Checks if an instance method can be decorated
        """
        pass

    def test_working_callable_argument(self):
        @enforce.runtime_validation
        def foo(func: typing.Callable[[int], str], bar: int) -> str:
            return func(bar)

        foo(lambda x: str(x), 5)

        try:
            foo(5, 7)
        except enforce.exceptions.RuntimeTypeError:
            pass

    def test_tuple_support(self):
        @enforce.runtime_validation
        def test(tup: typing.Tuple[int, str, float]) -> typing.Tuple[str, int]:
            return tup[1], tup[0]

        tup = ('a', 5, 3.0)
        try:
            test(tup)
            raise AssertionError('RuntimeTypeError should have been raised')
        except enforce.exceptions.RuntimeTypeError:
            pass

    def test_list_support(self):
        @enforce.runtime_validation
        def test(arr: typing.List[str]) -> typing.List[str]:
            return arr[:1]

        arr = [1, 'b', 'c']
        try:
            test(arr)
            raise AssertionError('RuntimeTypeError should have been raised')
        except enforce.exceptions.RuntimeTypeError:
            pass

    def test_dict_support(self):
        @enforce.runtime_validation
        def test(hash: typing.Dict[str, int]) -> typing.Dict[int, str]:
            return {value: key for key, value in hash.items()}

        hash = {5: 1, 'b': 5}
        try:
            test(hash)
            raise AssertionError('RuntimeTypeError should have been raised')
        except enforce.exceptions.RuntimeTypeError:
            pass

    def test_recursion_slim(self):
        @enforce.runtime_validation
        def test(tup: typing.Tuple) -> typing.Tuple:
            return tup

        tup = (1, 2)
        try:
            test(tup)
            raise AssertionError('RuntimeTypeError should have been raised')
        except enforce.exceptions.RuntimeTypeError:
            pass




if __name__ == '__main__':
    unittest.main()<|MERGE_RESOLUTION|>--- conflicted
+++ resolved
@@ -1,9 +1,5 @@
 ﻿import unittest
 import typing
-<<<<<<< HEAD
-from typing import Any, Optional
-=======
->>>>>>> c63d0c1a
 
 from enforce import runtime_validation
 from enforce.exceptions import RuntimeTypeError
@@ -42,15 +38,9 @@
             def test_bad(self, data: typing.Any) -> int:
                 return data
 
-<<<<<<< HEAD
-        error_code_1 = "Argument 'text' ('{0}') was not of type <class 'str'>. Actual type was <class 'int'>.".format(invalid_argument)
-        error_code_2 = ("Function '{0}' return value '{1}' was not of type {2}. "
-                        "Actual type was {3}.").format('test2', message, "<class 'NoneType'>", "<class 'str'>")
-=======
-        sample = SampleClass()
-        self.assertEqual(sample.test(1), 1)
-        self.assertEqual(sample.test_bad(1), 1)
->>>>>>> c63d0c1a
+        sample = SampleClass()
+        self.assertEqual(sample.test(1), 1)
+        self.assertEqual(sample.test_bad(1), 1)
 
         with self.assertRaises(RuntimeTypeError):
             sample.test('')
@@ -132,13 +122,8 @@
         with self.assertRaises(RuntimeTypeError):
             SampleClass.test('')
 
-<<<<<<< HEAD
-        error_message_4= ("Function '{0}' return value '{1}' was not of type {2}. "
-                          "Actual type was {3}.").format('test2', None, "<class 'str'>", type(None))
-=======
         with self.assertRaises(RuntimeTypeError):
             SampleClass.test2('')
->>>>>>> c63d0c1a
 
         with self.assertRaises(RuntimeTypeError):
             SampleClass.test_bad('')
